/**
 * Licensed under the Apache License, Version 2.0 (the "License");
 * you may not use this file except in compliance with the License.
 * You may obtain a copy of the License at
 *
 *    http://www.apache.org/licenses/LICENSE-2.0
 *
 * Unless required by applicable law or agreed to in writing, software
 * distributed under the License is distributed on an "AS IS" BASIS,
 * WITHOUT WARRANTIES OR CONDITIONS OF ANY KIND, either express or implied.
 * See the License for the specific language governing permissions and
 * limitations under the License.
 */
package io.mesosphere.mesos.frameworks.cassandra;

import com.google.common.base.Optional;
import io.mesosphere.mesos.frameworks.cassandra.state.CassandraCluster;
import io.mesosphere.mesos.frameworks.cassandra.util.Env;
import io.mesosphere.mesos.util.ProtoUtils;
import org.apache.mesos.MesosSchedulerDriver;
import org.apache.mesos.Protos.Credential;
import org.apache.mesos.Protos.FrameworkInfo;
import org.apache.mesos.Scheduler;
import org.glassfish.grizzly.http.server.HttpServer;
import org.glassfish.jersey.grizzly2.httpserver.GrizzlyHttpServerFactory;
import org.glassfish.jersey.server.ResourceConfig;
import org.jetbrains.annotations.NotNull;
import org.joda.time.Duration;
import org.joda.time.Period;
import org.slf4j.Logger;
import org.slf4j.LoggerFactory;

import java.net.*;

public final class Main {
    private static final Logger LOGGER = LoggerFactory.getLogger(Main.class);

    public static void main(final String[] args) {
        int status;
        try {
            status = _main();
        } catch (SystemExitException e) {
            LOGGER.error(e.getMessage());
            status = e.status;
        } catch (UnknownHostException e) {
            LOGGER.error("Unable to resolve local interface for http server");
            status = 6;
        }

        System.exit(status);
    }

    private static int _main() throws UnknownHostException {
        final Optional<String> portOption = Env.option("PORT0");
        if (!portOption.isPresent()) {
            throw new SystemExitException("Environment variable PORT0 must be defined", 5);
        }

        final int port0 = Integer.parseInt(portOption.get());

        final int       executorCount           = Integer.parseInt(     Env.option("CASSANDRA_NODE_COUNT").or("3"));
        final double    resourceCpuCores        = Double.parseDouble(   Env.option("CASSANDRA_RESOURCE_CPU_CORES").or("2.0"));
        final long      resourceMemoryMegabytes = Long.parseLong(       Env.option("CASSANDRA_RESOURCE_MEM_MB").or("2048"));
        final long      resourceDiskMegabytes   = Long.parseLong(       Env.option("CASSANDRA_RESOURCE_DISK_MB").or("2048"));
        final long      healthCheckIntervalSec  = Long.parseLong(       Env.option("CASSANDRA_HEALTH_CHECK_INTERVAL_SECONDS").or("60"));
<<<<<<< HEAD
        final long      bootstrapGraceTimeSec   = Long.parseLong(       Env.option("CASSANDRA_BOOTSTRAP_GRACE_SECONDS").or("5"));
        final String    cassandraVersion        =                       Env.option("CASSANDRA_VERSION").or("2.1.2");
=======
        final String    cassandraVersion        =                       "2.1.2"; // TODO Env.option("CASSANDRA_VERSION").or("2.1.2");
>>>>>>> 4e3407e3
        final String    frameworkName           = frameworkName(        Env.option("CASSANDRA_CLUSTER_NAME"));

        final FrameworkInfo.Builder frameworkBuilder =
                FrameworkInfo.newBuilder()
                        .setFailoverTimeout(Period.days(7).getSeconds())
                        .setUser("") // Have Mesos fill in the current user.
                        .setName(frameworkName)
                        .setCheckpoint(true);

        final ResourceConfig rc = new ResourceConfig().packages("io.mesosphere.mesos.frameworks.cassandra");

        final URI httpServerBaseUri = URI.create(String.format("http://%s:%d/", formatInetAddress(InetAddress.getLocalHost()), port0));
        final HttpServer httpServer = GrizzlyHttpServerFactory.createHttpServer(httpServerBaseUri, rc);

        CassandraCluster cluster = new CassandraCluster();
        cluster.configure(frameworkName,
                executorCount,
                Duration.standardSeconds(healthCheckIntervalSec),
                Duration.standardSeconds(bootstrapGraceTimeSec),
                resourceCpuCores, resourceMemoryMegabytes, resourceDiskMegabytes,
                cassandraVersion);

        final Scheduler scheduler = new CassandraScheduler(cluster, httpServerBaseUri.toString());

        final String mesosMasterZkUrl = Env.option("MESOS_ZK").or("zk://localhost:2181/mesos");
        final MesosSchedulerDriver driver;
        final Optional<Credential> credentials = getCredential();
        if (credentials.isPresent()) {
            frameworkBuilder.setPrincipal(credentials.get().getPrincipal());
            driver = new MesosSchedulerDriver(scheduler, frameworkBuilder.build(), mesosMasterZkUrl, credentials.get());
        } else {
            frameworkBuilder.setPrincipal("cassandra-framework");
            driver = new MesosSchedulerDriver(scheduler, frameworkBuilder.build(), mesosMasterZkUrl);
        }

        final int status;
        switch (driver.run()) {
            case DRIVER_STOPPED:
                status = 0;
                break;
            case DRIVER_ABORTED:
                status = 1;
                break;
            case DRIVER_NOT_STARTED:
                status = 2;
                break;
            default:
                status = 3;
                break;
        }

        // Ensure that the driver process terminates.
        driver.stop();
        return status;
    }

    static String frameworkName(final Optional<String> clusterName) {
        if (clusterName.isPresent()) {
            return "cassandra." + clusterName.get();
        } else {
            return "cassandra";
        }
    }

    @NotNull
    private static String formatInetAddress(@NotNull final InetAddress inetAddress) {
        if (inetAddress instanceof Inet4Address) {
            final Inet4Address address = (Inet4Address) inetAddress;
            return address.getHostAddress();
        } else if (inetAddress instanceof Inet6Address) {
            final Inet6Address address = (Inet6Address) inetAddress;
            return String.format("[%s]", address.getHostAddress());
        } else {
            throw new IllegalArgumentException("InetAddress type: " + inetAddress.getClass().getName() + " is not supported");
        }
    }

    static Optional<Credential> getCredential() {
        final boolean auth = Boolean.valueOf(Env.option("MESOS_AUTHENTICATE").or("false"));
        if (auth){
            LOGGER.info("Enabling authentication for the framework");

            final String principal = Env.get("DEFAULT_PRINCIPAL");
            final Optional<String> secret = Env.option("DEFAULT_SECRET");

            return Optional.of(ProtoUtils.getCredential(principal, secret));
        } else {
            return Optional.absent();
        }
    }

    private static class SystemExitException extends RuntimeException {
        private final int status;

        public SystemExitException(final String message, final int status) {
            super(message);
            this.status = status;
        }
    }
}<|MERGE_RESOLUTION|>--- conflicted
+++ resolved
@@ -63,12 +63,8 @@
         final long      resourceMemoryMegabytes = Long.parseLong(       Env.option("CASSANDRA_RESOURCE_MEM_MB").or("2048"));
         final long      resourceDiskMegabytes   = Long.parseLong(       Env.option("CASSANDRA_RESOURCE_DISK_MB").or("2048"));
         final long      healthCheckIntervalSec  = Long.parseLong(       Env.option("CASSANDRA_HEALTH_CHECK_INTERVAL_SECONDS").or("60"));
-<<<<<<< HEAD
         final long      bootstrapGraceTimeSec   = Long.parseLong(       Env.option("CASSANDRA_BOOTSTRAP_GRACE_SECONDS").or("5"));
-        final String    cassandraVersion        =                       Env.option("CASSANDRA_VERSION").or("2.1.2");
-=======
         final String    cassandraVersion        =                       "2.1.2"; // TODO Env.option("CASSANDRA_VERSION").or("2.1.2");
->>>>>>> 4e3407e3
         final String    frameworkName           = frameworkName(        Env.option("CASSANDRA_CLUSTER_NAME"));
 
         final FrameworkInfo.Builder frameworkBuilder =
