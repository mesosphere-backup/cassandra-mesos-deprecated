/**
 *    Copyright (C) 2015 Mesosphere, Inc.
 *
 * Licensed under the Apache License, Version 2.0 (the "License");
 * you may not use this file except in compliance with the License.
 * You may obtain a copy of the License at
 *
 *    http://www.apache.org/licenses/LICENSE-2.0
 *
 * Unless required by applicable law or agreed to in writing, software
 * distributed under the License is distributed on an "AS IS" BASIS,
 * WITHOUT WARRANTIES OR CONDITIONS OF ANY KIND, either express or implied.
 * See the License for the specific language governing permissions and
 * limitations under the License.
 */
package io.mesosphere.mesos.frameworks.cassandra.scheduler;

import com.google.common.base.Function;
import com.google.common.base.Optional;
import com.google.common.base.Supplier;
import com.google.protobuf.InvalidProtocolBufferException;
import io.mesosphere.mesos.frameworks.cassandra.CassandraFrameworkProtos;
import io.mesosphere.mesos.frameworks.cassandra.CassandraFrameworkProtos.CassandraFrameworkConfiguration;
import io.mesosphere.mesos.util.ProtoUtils;
import org.apache.mesos.state.State;
import org.jetbrains.annotations.NotNull;
import org.joda.time.Duration;

import java.util.List;

import static io.mesosphere.mesos.frameworks.cassandra.CassandraFrameworkProtos.ExternalDc;

public final class PersistedCassandraFrameworkConfiguration extends StatePersistedObject<CassandraFrameworkConfiguration> {
    public PersistedCassandraFrameworkConfiguration(
        @NotNull final State state,
        @NotNull final String frameworkName,
        final long healthCheckIntervalSeconds,
        final long bootstrapGraceTimeSec,
        @NotNull final String cassandraVersion,
        final double cpuCores,
        final long diskMb,
        final long memMb,
        final long javeHeapMb,
        final int executorCount,
        final int seedCount,
        @NotNull final String mesosRole,
        @NotNull final String backupDirectory,
        @NotNull final String dataDirectory,
        final boolean jmxLocal,
        final boolean jmxNoAuthentication,
        @NotNull final String defaultRack,
        @NotNull final String defaultDc,
        @NotNull final List<ExternalDc> externalDcs,
<<<<<<< HEAD
        final boolean reserve
=======
        @NotNull final String clusterName
>>>>>>> 7a989846
    ) {
        super(
            "CassandraFrameworkConfiguration",
            state,
            new Supplier<CassandraFrameworkConfiguration>() {
                @Override
                public CassandraFrameworkConfiguration get() {
                    final CassandraFrameworkProtos.CassandraConfigRole.Builder configRole = CassandraFrameworkProtos.CassandraConfigRole.newBuilder()
                        .setCassandraVersion(cassandraVersion)
                        .setResources(CassandraFrameworkProtos.TaskResources.newBuilder()
                            .setCpuCores(cpuCores)
                            .setDiskMb(diskMb)
                            .setMemMb(memMb))
                        .setMesosRole(mesosRole)
                        .setBackupDirectory(backupDirectory)
                        .setPreDefinedDataDirectory(dataDirectory)
                        .setTaskEnv(CassandraFrameworkProtos.TaskEnv.newBuilder()
                            .addVariables(CassandraFrameworkProtos.TaskEnv.Entry.newBuilder()
                                .setName("LOCAL_JMX")
                                .setValue(jmxLocal ? "yes" : "no"))
                            .addVariables(CassandraFrameworkProtos.TaskEnv.Entry.newBuilder()
                                .setName("CASSANDRA_JMX_NO_AUTHENTICATION")
                                .setValue(jmxNoAuthentication ? "yes" : "no")))
                        .setRackDc(CassandraFrameworkProtos.RackDc.newBuilder().setRack(defaultRack).setDc(defaultDc));
                    if (javeHeapMb > 0) {
                        configRole.setMemJavaHeapMb(javeHeapMb);
                    }

                    return CassandraFrameworkConfiguration.newBuilder()
                        .setFrameworkName(frameworkName)
                        .setDefaultConfigRole(fillConfigRoleGaps(configRole))
                        .setHealthCheckIntervalSeconds(healthCheckIntervalSeconds)
                        .setBootstrapGraceTimeSeconds(bootstrapGraceTimeSec)
                        .setTargetNumberOfNodes(executorCount)
                        .setTargetNumberOfSeeds(seedCount)
                        .addAllExternalDcs(externalDcs)
<<<<<<< HEAD
                        .setReserve(reserve)
=======
                        .setClusterName(clusterName)
>>>>>>> 7a989846
                        .build();
                }
            },
            new Function<byte[], CassandraFrameworkConfiguration>() {
                @Override
                public CassandraFrameworkConfiguration apply(final byte[] input) {
                    try {
                        final CassandraFrameworkConfiguration.Builder builder =
                            CassandraFrameworkConfiguration.newBuilder(CassandraFrameworkConfiguration.parseFrom(input));
                        // The following statement is to support "updating" the framework for old clusters that used
                        // Framework name as cluster name
                        // TODO: Move into "update"/"upgrade" functionality when it exists
                        if (!builder.hasClusterName()) {
                            builder.setClusterName(builder.getFrameworkName());
                        }
                        return builder.build();
                    } catch (final InvalidProtocolBufferException e) {
                        throw new ProtoUtils.RuntimeInvalidProtocolBufferException(e);
                    }
                }
            },
            new Function<CassandraFrameworkConfiguration, byte[]>() {
                @Override
                public byte[] apply(final CassandraFrameworkConfiguration input) {
                    return input.toByteArray();
                }
            }
        );
    }

    @NotNull
    public static CassandraFrameworkProtos.CassandraConfigRole.Builder fillConfigRoleGaps(@NotNull final CassandraFrameworkProtos.CassandraConfigRole.Builder configRole) {
        final long memMb = configRole.getResources().getMemMb();
        if (memMb > 0L) {
            if (!configRole.hasMemJavaHeapMb()) {
                configRole.setMemJavaHeapMb(Math.min(memMb / 2, 16384));
            }
            if (!configRole.hasMemAssumeOffHeapMb()) {
                configRole.setMemAssumeOffHeapMb(memMb - configRole.getMemJavaHeapMb());
            }
        } else  {
            if (configRole.hasMemJavaHeapMb()) {
                if (!configRole.hasMemAssumeOffHeapMb()) {
                    configRole.setMemAssumeOffHeapMb(configRole.getMemJavaHeapMb());
                }
            } else {
                if (configRole.hasMemAssumeOffHeapMb()) {
                    configRole.setMemJavaHeapMb(configRole.getMemAssumeOffHeapMb());
                } else {
                    throw new IllegalArgumentException("Config role is missing memory configuration");
                }
            }
            configRole.setResources(CassandraFrameworkProtos.TaskResources.newBuilder(configRole.getResources())
                .setMemMb(configRole.getMemJavaHeapMb() + configRole.getMemAssumeOffHeapMb()));
        }
        return configRole;
    }

    @NotNull
    public Optional<String> frameworkId() {
        return Optional.fromNullable(get().getFrameworkId());
    }

    public void frameworkId(@NotNull final String frameworkId) {
        setValue(
                CassandraFrameworkConfiguration.newBuilder(get())
                        .setFrameworkId(frameworkId)
                        .build()
        );
    }

    @NotNull
    public CassandraFrameworkProtos.CassandraConfigRole getDefaultConfigRole() {
        return get().getDefaultConfigRole();
    }

    // TODO: Persistence Schema Update
    @NotNull
    public CassandraFrameworkProtos.RackDc getDefaultRackDc() {
        CassandraFrameworkProtos.RackDc rackDc = getDefaultConfigRole().getRackDc();
        if (rackDc == null) rackDc = CassandraFrameworkProtos.RackDc.newBuilder().setRack("RACK0").setDc("DC0").build();
        return rackDc;
    }

    @NotNull
    public Duration healthCheckInterval() {
        return Duration.standardSeconds(get().getHealthCheckIntervalSeconds());
    }

    public void healthCheckInterval(final Duration interval) {
        setValue(
                CassandraFrameworkConfiguration.newBuilder(get())
                        .setHealthCheckIntervalSeconds(interval.getStandardSeconds())
                        .build()
        );
    }

    @NotNull
    public Duration bootstrapGraceTimeSeconds() {
        return Duration.standardSeconds(get().getBootstrapGraceTimeSeconds());
    }

    public void bootstrapGraceTimeSeconds(@NotNull final Duration interval) {
        setValue(
                CassandraFrameworkConfiguration.newBuilder(get())
                    .setBootstrapGraceTimeSeconds(interval.getStandardSeconds())
                        .build()
        );
    }

    @NotNull
    public String frameworkName() {
        return get().getFrameworkName();
    }

    @NotNull
    public String clusterName() {
        return get().getClusterName();
    }

    @NotNull
    public String mesosRole() {
        return getDefaultConfigRole().getMesosRole();
    }

    public int targetNumberOfNodes() {
        return get().getTargetNumberOfNodes();
    }

    public void targetNumberOfNodes(final int newNodeCount) {
        setValue(
            CassandraFrameworkConfiguration.newBuilder(get())
                .setTargetNumberOfNodes(newNodeCount)
                .build()
        );
    }

    public int targetNumberOfSeeds() {
        return get().getTargetNumberOfSeeds();
    }

    public boolean isReserveRequired() {
        return get().getReserve();
    }

    public void targetNumberOfSeeds(final int newSeedCount) {
        setValue(
            CassandraFrameworkConfiguration.newBuilder(get())
                .setTargetNumberOfSeeds(newSeedCount)
                .build()
        );
    }
}<|MERGE_RESOLUTION|>--- conflicted
+++ resolved
@@ -51,11 +51,8 @@
         @NotNull final String defaultRack,
         @NotNull final String defaultDc,
         @NotNull final List<ExternalDc> externalDcs,
-<<<<<<< HEAD
+        @NotNull final String clusterName,
         final boolean reserve
-=======
-        @NotNull final String clusterName
->>>>>>> 7a989846
     ) {
         super(
             "CassandraFrameworkConfiguration",
@@ -83,7 +80,6 @@
                     if (javeHeapMb > 0) {
                         configRole.setMemJavaHeapMb(javeHeapMb);
                     }
-
                     return CassandraFrameworkConfiguration.newBuilder()
                         .setFrameworkName(frameworkName)
                         .setDefaultConfigRole(fillConfigRoleGaps(configRole))
@@ -92,11 +88,8 @@
                         .setTargetNumberOfNodes(executorCount)
                         .setTargetNumberOfSeeds(seedCount)
                         .addAllExternalDcs(externalDcs)
-<<<<<<< HEAD
                         .setReserve(reserve)
-=======
                         .setClusterName(clusterName)
->>>>>>> 7a989846
                         .build();
                 }
             },
