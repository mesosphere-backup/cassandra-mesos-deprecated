--- conflicted
+++ resolved
@@ -38,7 +38,7 @@
 message HealthCheckHistoryEntry {
     required string executorId = 1;
     required int64 timestamp = 2;
-    required CassandraNodeHealthCheckDetails details = 3;
+    required HealthCheckDetails details = 3;
 }
 
 message CassandraClusterScheduledTasksState {
@@ -71,7 +71,7 @@
     optional CassandraNodeTask metadataTask = 4;
     optional CassandraNodeTask serverTask = 5;
 
-    repeated CassandraNodeHealthCheckDetails healthCheckHistory = 6;
+    repeated HealthCheckDetails healthCheckHistory = 6;
 }
 message DataVolume {
     required string path = 1;
@@ -111,35 +111,22 @@
 
 message TaskDetails {
     required TaskType taskType = 1;
-<<<<<<< HEAD
-    optional SlaveMetadataTask slaveMetadataTask = 2;
-    optional CassandraNodeRunTask cassandraNodeRunTask = 3;
-    optional CassandraNodeShutdownTask cassandraNodeShutdownTask = 4;
-    optional CassandraNodeHealthCheckTask cassandraNodeHealthCheckTask = 5;
-    optional CassandraNodeRepairTask cassandraNodeRepairTask = 6;
-    optional CassandraNodeCleanupTask cassandraNodeCleanupTask = 7;
-
-    enum TaskType {
-        SLAVE_METADATA = 1;
-        CASSANDRA_NODE_RUN = 2;
-        CASSANDRA_NODE_SHUTDOWN = 3;
-        CASSANDRA_NODE_HEALTH_CHECK = 4;
-        CASSANDRA_NODE_REPAIR = 5;
-        CASSANDRA_NODE_REPAIR_STATUS = 6;
-        CASSANDRA_NODE_CLEANUP = 7;
-        CASSANDRA_NODE_CLEANUP_STATUS = 8;
-=======
     optional ExecutorMetadataTask executorMetadataTask = 2;
     optional CassandraServerRunTask cassandraServerRunTask = 3;
     optional CassandraServerShutdownTask cassandraServerShutdownTask = 4;
-    optional CassandraServerHealthCheckTask cassandraServerHealthCheckTask = 5;
+    optional HealthCheckTask healthCheckTask = 5;
+    optional RepairTask repairTask = 6;
+    optional CleanupTask rleanupTask = 7;
 
     enum TaskType {
         EXECUTOR_METADATA = 1;
         CASSANDRA_SERVER_RUN = 2;
         CASSANDRA_SERVER_SHUTDOWN = 3;
-        CASSANDRA_SERVER_HEALTH_CHECK = 4;
->>>>>>> 076d65de
+        HEALTH_CHECK = 4;
+        REPAIR = 5;
+        REPAIR_STATUS = 6;
+        CLEANUP = 7;
+        CLEANUP_STATUS = 8;
     }
 }
 
@@ -153,28 +140,22 @@
     optional TaskEnv taskEnv = 3;
     repeated TaskFile taskFiles = 4;
     required TaskConfig taskConfig = 5;
+    required JmxConnect jmx = 6;
 }
 
 message CassandraServerShutdownTask {
 }
 
-<<<<<<< HEAD
-message CassandraNodeHealthCheckTask {
-    required JmxConnect jmx = 1;
-}
-
-message CassandraNodeRepairTask {
-    required JmxConnect jmx = 1;
-}
-
-message CassandraNodeCleanupTask {
-    required JmxConnect jmx = 1;
+message HealthCheckTask {
+}
+
+message RepairTask {
+}
+
+message CleanupTask {
 }
 
 message JmxConnect {
-=======
-message CassandraServerHealthCheckTask {
->>>>>>> 076d65de
     // this is an int64 so that it generates a long field which is the type mesos uses when expressing ranges
     // port resources are expressed as ranges
     required int64 jmxPort = 1;
@@ -217,9 +198,9 @@
     required StatusDetailsType statusDetailsType = 1;
     optional ExecutorMetadata executorMetadata = 2;
     optional SlaveErrorDetails slaveErrorDetails = 3;
-    optional CassandraNodeHealthCheckDetails cassandraNodeHealthCheckDetails = 4;
-    optional CassandraNodeRepairStatus repairStatus = 5;
-    optional CassandraNodeCleanupStatus cleanupStatus = 6;
+    optional HealthCheckDetails healthCheckDetails = 4;
+    optional RepairStatus repairStatus = 5;
+    optional CleanupStatus cleanupStatus = 6;
 
     enum StatusDetailsType {
         NULL_DETAILS = 1;
@@ -241,7 +222,7 @@
     optional string details = 2;
 }
 
-message CassandraNodeRepairStatus {
+message RepairStatus {
     required bool running = 1;
     repeated KeyspaceRepairStatus repairedKeyspaces = 2;
     repeated string remainingKeyspaces = 3;
@@ -255,16 +236,16 @@
     required int64 duration = 3;
 }
 
-message CassandraNodeCleanupStatus {
-}
-
-message CassandraNodeHealthCheckDetails {
+message CleanupStatus {
+}
+
+message HealthCheckDetails {
     required bool healthy = 1;
     optional string msg = 2;
-    optional CassandraNodeInfo info = 3;
-}
-
-message CassandraNodeInfo {
+    optional NodeInfo info = 3;
+}
+
+message NodeInfo {
     // extracted this information because it could be meaningful outside of a health-check
     optional string clusterName = 1;
     optional string operationMode = 2;
