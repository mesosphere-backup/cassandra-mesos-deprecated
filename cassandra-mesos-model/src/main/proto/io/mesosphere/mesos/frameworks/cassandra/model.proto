/**
 * Licensed under the Apache License, Version 2.0 (the "License");
 * you may not use this file except in compliance with the License.
 * You may obtain a copy of the License at
 *
 *    http://www.apache.org/licenses/LICENSE-2.0
 *
 * Unless required by applicable law or agreed to in writing, software
 * distributed under the License is distributed on an "AS IS" BASIS,
 * WITHOUT WARRANTIES OR CONDITIONS OF ANY KIND, either express or implied.
 * See the License for the specific language governing permissions and
 * limitations under the License.
 */
package io.mesosphere.mesos.frameworks.cassandra;

option java_outer_classname = "CassandraFrameworkProtos";

message CassandraFrameworkConfiguration {
    optional string frameworkId = 1;
    optional string frameworkName = 2;
<<<<<<< HEAD
    optional string cassandraVersion = 3;
    optional int32 numberOfNodes = 4;
    optional double cpuCores = 5;
    optional int64 memMb = 6;
    optional int64 diskMb = 7;
    optional int64 healthCheckIntervalSeconds = 8;
    optional string mesosRole = 9;
=======
    optional int64 healthCheckIntervalSeconds = 3;
    optional int64 bootstrapGraceTimeSeconds = 4;
    repeated PortMapping portMapping = 5;
    optional string snitch = 6;

    // default configuration
    required CassandraConfigRole defaultConfigRole = 7;
}

// CassandraConfigRole is currently only used once. But different nodes may require different sizings -
// e.g. when replacing old metal with new metal. Different DCs may also have different sizings.
// Individual nodes just reference a "config role".
message CassandraConfigRole {
    // arbitrary name of this configuration - usually "default" but could be something like "16core-128g-4x500gSSD"
    optional string name = 1;

    optional string cassandraVersion = 2;
    optional int32 numberOfNodes = 3;
    optional double cpuCores = 4;
    optional int64 diskMb = 6;
    optional int32 numberOfSeeds = 7;


    // total memory required (must be greater than memJavaHeapMb + memAssumeOffHeapMb)
    optional int64 memMb = 5;

    // Cassandra memory usage can be categorized into
    // 1. Java heap (MAX_HEAP_SIZE) - including new-gen (HEAP_NEWSIZE)
    //    Amount of Java heap in MB.
    //    (defaults to 50% of memMb, max 16384, if not present)
    optional int64 memJavaHeapMb = 8;
    // 2. Off-Heap
    //    Amount of Off heap in MB.
    //    (defaults to memMb - memJavaHeapMb, if not present)
    optional int64 memAssumeOffHeapMb = 9;
    // 3. OS (add as much as possible for OS block cache)
    //    This is just the difference between memMb and memJavaHeapMb + memAssumeOffHeapMb

    // Production grade memory configuration should include all three memory configuration parameters above.
    // Do not forget to add as much memory for OS block cache as possible for improved performance.

    // Off-heap structures (C* 2.1):
    // - index-summary (default: 5% of the heap size)
    //   configured in cassandra.yaml - see index_summary_capacity_in_mb
    //   default to 5% of the heap size (may exceed)
    // - key-cache (default: 5% of the heap size)
    //   configured in cassandra.yaml - see key_cache_size_in_mb
    //   default to 5% of the heap size
    // - row-cache (default: off)
    //   configured in cassandra.yaml - see row_cache_size_in_mb (must be explicitly enabled in taskEnv)
    //   default to 0
    // - counter-cache (default: min(2.5% of Heap (in MB), 50MB))
    //   configured in cassandra.yaml - see counter_cache_size_in_mb
    //   default: min(2.5% of Heap (in MB), 50MB) ; 0 means no cache
    // - memtables (default on-heap)
    //   configured in cassandra.yaml - see file_cache_size_in_mb
    //   default to the smaller of 1/4 of heap or 512MB
    // - file-cache (default: min(25% of Heap (in MB), 512MB))
    //   configured in cassandra.yaml - see file_cache_size_in_mb
    //   default to the smaller of 1/4 of heap or 512MB
    // - overhead during flushes/compactions/cleanup
    //   implicitly defined by workload

    // additional configuration
    // process environment
    optional TaskEnv taskEnv = 10;
    // cassandra.yaml configuration
    optional TaskConfig cassandraYamlConfig = 11;
}

message PortMapping {
    required string name = 1;
    required int32 port = 2;
>>>>>>> ad9dee65
}

message CassandraClusterState {
    repeated CassandraNode nodes = 1;
    repeated ExecutorMetadata executorMetadata = 2;
    optional int64 lastServerLaunchTimestamp = 3;
}

message CassandraClusterHealthCheckHistory {
    required int32 maxEntriesPerNode = 1;
    repeated HealthCheckHistoryEntry entries = 2;
}

message HealthCheckHistoryEntry {
    required string executorId = 1;
    required int64 timestampStart = 2;
    required int64 timestampEnd = 3;
    required HealthCheckDetails details = 4;
}

enum ClusterJobType {
    CLEANUP = 1;
    REPAIR = 2;
}
message CassandraClusterJobs {
    repeated ScheduledJob jobs = 1;

    optional ClusterJobStatus currentClusterJob = 3;
    repeated ClusterJobStatus lastClusterJobs = 4;
}
message ScheduledJob {
    required ClusterJobType jobType = 1;
    required int64 scheduledTime = 2;
    optional RepairScheduledJob repairTask = 3;
    optional CleanupScheduledJob cleanupTask = 4;
}
message CleanupScheduledJob {
}
message RepairScheduledJob {
}
message ClusterJobStatus {
    required ClusterJobType jobType = 1;
    required int64 startedTimestamp = 2;
    optional int64 finishedTimestamp = 3;
    repeated string remainingNodes = 4;
    repeated NodeJobStatus completedNodes = 5;
    optional bool aborted = 6;
    optional NodeJobStatus currentNode = 7;
}
message NodeJobStatus {
    required string executorId = 1;
    required string taskId = 2;
    required ClusterJobType jobType = 3;
    optional int64 startedTimestamp = 4;
    optional int64 finishedTimestamp = 5;
    optional bool running = 6;
    optional bool failed = 7;
    optional string failureMessage = 8;

    repeated ClusterJobKeyspaceStatus processedKeyspaces = 9;
    repeated string remainingKeyspaces = 10;
}
message ClusterJobKeyspaceStatus {
    required string keyspace = 1;
    required string status = 2;
    required int64 duration = 3;
}

message CassandraNode {
    required string hostname = 1;
    required string ip = 2;
    required JmxConnect jmxConnect = 3;

    repeated DataVolume dataVolumes = 4;
    optional CassandraNodeExecutor cassandraNodeExecutor = 5;

    repeated CassandraNodeTask tasks = 6;

    required bool seed = 8;
    optional int64 lastRepairTimestamp = 9;
    optional int64 lastCleanupTimestamp = 10;

    // Indicates whether a node should run or not.
    required TargetRunState targetRunState = 11;

    optional int32 cassandraDaemonPid = 12;

    enum TargetRunState {
        // If the server task is not active, it is started.
        // Note that general bootstrap-grace-time settings and other checks (e.g. currently other nodes joining) apply.
        RUN = 0;
        // If the server-task is active, a server-task shutdown is initiated.
        STOP = 1;
        // If the server task is not active, the state is immediately set to RUN.
        // If the server-task is active, a server-task shutdown is initiated.
        // Note that general bootstrap-grace-time settings and other checks (e.g. currently other nodes joining) apply.
        RESTART = 2;
    }

    optional NodeLocation location = 13;
}
message NodeLocation {
    required string datacenter = 1;
    required string rack = 2;
}
message DataVolume {
    required string path = 1;
    required int64 sizeMb = 2;
}
message CassandraNodeExecutor {
    required string executorId = 1;
    required string source = 2;
    required double cpuCores = 3;
    required int64 memMb = 4;
    required int64 diskMb = 5;
    repeated int64 ports = 6;

    required string command = 7;
    repeated string commandArgs = 8;

    optional TaskEnv taskEnv = 9;

    repeated URI resource = 10;
}
message URI {
    required string value = 1;
    optional bool executable = 2;
    optional bool extract = 3;
}

message CassandraNodeTask {
    required TaskType taskType = 1;
    required string taskId = 2;
    required string executorId = 3;
    required double cpuCores = 4;
    required int64 memMb = 5;
    required int64 diskMb = 6;
    repeated int64 ports = 7;

    optional TaskDetails taskDetails = 8;

    enum TaskType {
        METADATA = 1;
        SERVER = 2;
        CLUSTER_JOB = 3;
    }
}

message TaskDetails {
    required TaskType taskType = 1;
    optional ExecutorMetadataTask executorMetadataTask = 2;
    optional CassandraServerRunTask cassandraServerRunTask = 3;
    optional NodeJobTask nodeJobTask = 4;

    enum TaskType {
        EXECUTOR_METADATA = 1;
        CASSANDRA_SERVER_RUN = 2;
        HEALTH_CHECK = 3;
        NODE_JOB = 4;
        NODE_JOB_STATUS = 5;
    }
}

message ExecutorMetadataTask {
    required string executorId = 1;
    required string ip = 2;
}

message CassandraServerRunTask {
    required string version = 1;
    repeated string command = 2;
    optional TaskEnv taskEnv = 3;
    repeated TaskFile taskFiles = 4;
    required TaskConfig taskConfig = 5;
    required JmxConnect jmx = 6;

    optional NodeLocation location = 7;
}

message NodeJobTask {
    required ClusterJobType jobType = 1;
}

message JmxConnect {
    required int32 jmxPort = 1;
    required string ip = 2;
    // TODO add JMX auth params
}

/**
 * Describes a File that needs to be created/overwritten at the specified outputPath
 * with provided data
 */
message TaskFile {
    required string outputPath = 1;
    required bytes data = 2;
}

message TaskConfig {
    message Entry {
        required string name = 1;
        optional string stringValue = 2;
        optional int64 longValue = 3;
    }

    repeated Entry variables = 1;
}

/**
 * Describes a collection of environment variables.
 */
message TaskEnv {
    message Entry {
        required string name = 1;
        required string value = 2;
    }

    repeated Entry variables = 1;
}

message SlaveStatusDetails {
    required StatusDetailsType statusDetailsType = 1;
    optional ExecutorMetadata executorMetadata = 2;
    optional CassandraServerRunMetadata cassandraServerRunMetadata = 3;
    optional SlaveErrorDetails slaveErrorDetails = 4;
    optional HealthCheckDetails healthCheckDetails = 5;
    optional NodeJobStatus nodeJobStatus = 6;

    enum StatusDetailsType {
        NULL_DETAILS = 1;
        EXECUTOR_METADATA = 2;
        CASSANDRA_SERVER_RUN = 3;
        ERROR_DETAILS = 4;
        HEALTH_CHECK_DETAILS = 5;
        NODE_JOB_STATUS = 6;
    }
}

message ExecutorMetadata {
    required string executorId = 1;
    optional string ip = 2;
}

message CassandraServerRunMetadata {
    required int32 pid = 1;
}

message SlaveErrorDetails {
    optional string msg = 1;
    optional string details = 2;
    optional ErrorType errorType = 3;
    optional int32 processExitCode = 4;

    enum ErrorType {
        // cassandra server process is not runnning but is expected to be
        PROCESS_NOT_RUNNING = 1;
        // cassandra server process exited
        PROCESS_EXITED = 2;
        // protobuf (de)serialization failed
        PROTOCOL_VIOLATION = 3;
        // another node job is still running
        ANOTHER_JOB_RUNNING = 4;
        // failed to start task
        TASK_START_FAILURE = 5;
    }
}

message HealthCheckDetails {
    required bool healthy = 1;
    optional string msg = 2;
    optional NodeInfo info = 3;
}

message NodeInfo {
    // extracted this information because it could be meaningful outside of a health-check
    optional string clusterName = 1;
    optional string operationMode = 2;
    optional bool joined = 3;
    optional bool rpcServerRunning = 4;
    optional bool nativeTransportRunning = 5;
    optional bool gossipInitialized = 6;
    optional bool gossipRunning = 7;
    optional int64 uptimeMillis = 8;
    optional string hostId = 9;
    optional string endpoint = 10;
    optional int32 tokenCount = 11;
    optional string dataCenter = 12;
    optional string rack = 13;
    optional string version = 14;
}<|MERGE_RESOLUTION|>--- conflicted
+++ resolved
@@ -18,15 +18,6 @@
 message CassandraFrameworkConfiguration {
     optional string frameworkId = 1;
     optional string frameworkName = 2;
-<<<<<<< HEAD
-    optional string cassandraVersion = 3;
-    optional int32 numberOfNodes = 4;
-    optional double cpuCores = 5;
-    optional int64 memMb = 6;
-    optional int64 diskMb = 7;
-    optional int64 healthCheckIntervalSeconds = 8;
-    optional string mesosRole = 9;
-=======
     optional int64 healthCheckIntervalSeconds = 3;
     optional int64 bootstrapGraceTimeSeconds = 4;
     repeated PortMapping portMapping = 5;
@@ -95,12 +86,13 @@
     optional TaskEnv taskEnv = 10;
     // cassandra.yaml configuration
     optional TaskConfig cassandraYamlConfig = 11;
+    // cassandra mesos role to be used to receive offers
+    optional string mesosRole = 12;
 }
 
 message PortMapping {
     required string name = 1;
     required int32 port = 2;
->>>>>>> ad9dee65
 }
 
 message CassandraClusterState {
