--- conflicted
+++ resolved
@@ -13,6 +13,7 @@
  */
 package io.mesosphere.mesos.frameworks.cassandra;
 
+import com.google.common.base.Function;
 import com.google.common.base.Joiner;
 import com.google.common.base.Optional;
 import com.google.common.collect.*;
@@ -330,7 +331,6 @@
                         continue;
                     }
 
-<<<<<<< HEAD
                     ExecutorMetadata executorMetadata = CassandraCluster.instance().executorMetadata(executorID);
                     executorMetadata.updateHostname(offer.getHostname());
                     TaskConfig taskConfig = TaskConfig.newBuilder()
@@ -353,46 +353,19 @@
                                 CassandraNodeRunTask.newBuilder()
                                         .setVersion(cassandraVersion)
                                         .addAllCommand(newArrayList("apache-cassandra-" + cassandraVersion + "/bin/cassandra", "-p", "cassandra.pid"))
+                                        .setTaskEnv(taskEnv(
+                                                // see conf/cassandra-env.sh in the cassandra distribution for details
+                                                // about these variables.
+                                                tuple2("JMX_PORT", String.valueOf(defaultCassandraPortMappings.get("jmx_port"))),
+                                                tuple2("MAX_HEAP_SIZE", memMb + "m"),
+                                                // The example HEAP_NEWSIZE assumes a modern 8-core+ machine for decent pause
+                                                // times. If in doubt, and if you do not particularly want to tweak, go with
+                                                // 100 MB per physical CPU core.
+                                                tuple2("HEAP_NEWSIZE", (int) (cpuCores * 100) + "m")
+                                        ))
                                         .setTaskConfig(taskConfig)
                         )
-=======
-                    final SlaveMetadata metadata = executorMetadata.get(executorID);
-                    if (metadata != null) {
-                        final String cassandraYaml = CassandraYaml.defaultCassandraYaml()
-                            .setClusterName(frameworkName)
-                            .setRpcAddress(metadata.getIp())
-                            .setListenAddress(metadata.getIp())
-                            .setStoragePort(defaultCassandraPortMappings.get("storage_port"))
-                            .setStoragePortSsl(defaultCassandraPortMappings.get("storage_port_ssl"))
-                            .setNativeTransportPort(defaultCassandraPortMappings.get("native_transport_port"))
-                            .setRpcPort(defaultCassandraPortMappings.get("rpc_port"))
-                            .setSeeds(newArrayList(from(executorMetadata.values()).transform(toIp)))
-                            .dump();
-                        final TaskDetails taskDetails = TaskDetails.newBuilder()
-                            .setTaskType(TaskDetails.TaskType.CASSANDRA_NODE_RUN)
-                            .setCassandraNodeRunTask(
-                                CassandraNodeRunTask.newBuilder()
-                                    //TODO(BenWhitehead) Cleanup path handling to make more maintainable across different versions of cassandra
-                                    .addAllCommand(newArrayList("apache-cassandra-2.1.2/bin/cassandra", "-p", "cassandra.pid"))
-                                    .addTaskFiles(
-                                        TaskFile.newBuilder()
-                                            //TODO(BenWhitehead) Cleanup path handling to make more maintainable across different versions of cassandra
-                                            .setOutputPath("apache-cassandra-2.1.2/conf/cassandra.yaml")
-                                            .setData(ByteString.copyFromUtf8(cassandraYaml))
-                                    )
-                                .setTaskEnv(taskEnv(
-                                    // see conf/cassandra-env.sh in the cassandra distribution for details
-                                    // about these variables.
-                                    tuple2("JMX_PORT", String.valueOf(defaultCassandraPortMappings.get("jmx_port"))),
-                                    tuple2("MAX_HEAP_SIZE", memMb + "m"),
-                                    // The example HEAP_NEWSIZE assumes a modern 8-core+ machine for decent pause
-                                    // times. If in doubt, and if you do not particularly want to tweak, go with
-                                    // 100 MB per physical CPU core.
-                                    tuple2("HEAP_NEWSIZE", (int) (cpuCores * 100) + "m")
-                                ))
-                            )
->>>>>>> 9b501cdd
-                            .build();
+                        .build();
                     final TaskID taskId = taskId(executorID.getValue() + ".server");
                     final TaskInfo task = TaskInfo.newBuilder()
                         .setName(taskId.getValue())
@@ -578,7 +551,7 @@
 
     @NotNull
     @SafeVarargs
-    private final TaskEnv taskEnv(@NotNull final Tuple2<String, String>... tuples) {
+    private static TaskEnv taskEnv(@NotNull final Tuple2<String, String>... tuples) {
         return TaskEnv.newBuilder()
             .addAllVariables(from(newArrayList(tuples)).transform(tupleToTaskEnvEntry))
             .build();
@@ -630,22 +603,10 @@
         return errors;
     }
 
-<<<<<<< HEAD
-=======
-    private static final Function<SlaveMetadata, String> toIp = new Function<SlaveMetadata, String>() {
-        @Override
-        public String apply(final SlaveMetadata input) {
-            return input.getIp();
-        }
-    };
-
     private static final Function<Tuple2<String, String>, TaskEnv.Entry> tupleToTaskEnvEntry = new Function<Tuple2<String, String>, TaskEnv.Entry>() {
         @Override
         public TaskEnv.Entry apply(final Tuple2<String, String> input) {
             return TaskEnv.Entry.newBuilder().setName(input._1).setValue(input._2).build();
         }
     };
-
-
->>>>>>> 9b501cdd
 }