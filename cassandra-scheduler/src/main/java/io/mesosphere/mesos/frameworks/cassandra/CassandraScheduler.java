/**
 * Licensed under the Apache License, Version 2.0 (the "License");
 * you may not use this file except in compliance with the License.
 * You may obtain a copy of the License at
 *
 *    http://www.apache.org/licenses/LICENSE-2.0
 *
 * Unless required by applicable law or agreed to in writing, software
 * distributed under the License is distributed on an "AS IS" BASIS,
 * WITHOUT WARRANTIES OR CONDITIONS OF ANY KIND, either express or implied.
 * See the License for the specific language governing permissions and
 * limitations under the License.
 */
package io.mesosphere.mesos.frameworks.cassandra;

import com.google.common.base.Function;
import com.google.common.base.Joiner;
import com.google.common.base.Optional;
import com.google.protobuf.ByteString;
import com.google.protobuf.InvalidProtocolBufferException;
import io.mesosphere.mesos.util.Tuple2;
import org.apache.mesos.Protos.*;
import org.apache.mesos.Scheduler;
import org.apache.mesos.SchedulerDriver;
import org.jetbrains.annotations.NotNull;
import org.slf4j.Logger;
import org.slf4j.LoggerFactory;
import org.slf4j.Marker;
import org.slf4j.MarkerFactory;

import java.util.Collections;
import java.util.List;

import static com.google.common.collect.FluentIterable.from;
import static com.google.common.collect.Lists.newArrayList;
import static io.mesosphere.mesos.frameworks.cassandra.CassandraFrameworkProtos.*;
import static io.mesosphere.mesos.util.ProtoUtils.*;

public final class CassandraScheduler implements Scheduler {
    private static final Logger LOGGER = LoggerFactory.getLogger(CassandraScheduler.class);

    private static final Joiner JOIN_WITH_SPACE = Joiner.on(" ").skipNulls();

    private static final Function<URI, CommandInfo.URI> uriToCommandInfoUri = new Function<URI, CommandInfo.URI>() {
        @Override
        public CommandInfo.URI apply(final URI input) {
            return commandUri(input.getValue(), input.getExtract());
        }
    };

    @NotNull
    private final PersistedCassandraFrameworkConfiguration configuration;
    @NotNull
    private final CassandraCluster cassandraCluster;

    public CassandraScheduler(
        @NotNull final PersistedCassandraFrameworkConfiguration configuration,
        @NotNull final CassandraCluster cassandraCluster
    ) {
        this.configuration = configuration;
        this.cassandraCluster = cassandraCluster;
    }

    @Override
    public void registered(final SchedulerDriver driver, final FrameworkID frameworkId, final MasterInfo masterInfo) {
        LOGGER.debug("> registered(driver : {}, frameworkId : {}, masterInfo : {})", driver, protoToString(frameworkId), protoToString(masterInfo));
        configuration.frameworkId(frameworkId.getValue());
        LOGGER.debug("< registered(driver : {}, frameworkId : {}, masterInfo : {})", driver, protoToString(frameworkId), protoToString(masterInfo));
    }

    @Override
    public void reregistered(final SchedulerDriver driver, final MasterInfo masterInfo) {
        LOGGER.debug("reregistered(driver : {}, masterInfo : {})", driver, protoToString(masterInfo));
        driver.reconcileTasks(Collections.<TaskStatus>emptySet());
    }

    @Override
    public void resourceOffers(final SchedulerDriver driver, final List<Offer> offers) {
        LOGGER.debug("> resourceOffers(driver : {}, offers : {})", driver, protoToString(offers));
        for (final Offer offer : offers) {
            final Marker marker = MarkerFactory.getMarker("offerId:" + offer.getId().getValue() + ",hostname:" + offer.getHostname());
            final List<TaskInfo> tasksToLaunch = evaluateOffer(MarkerFactory.getMarker("offerId:" + offer.getId().getValue() + ",hostname:" + offer.getHostname()), offer);
            final boolean offerUsed = !tasksToLaunch.isEmpty();
            if (offerUsed) {
                driver.launchTasks(newArrayList(offer.getId()), tasksToLaunch);
            } else {
                LOGGER.trace(marker, "Declining Offer: {}", offer.getId().getValue());
                driver.declineOffer(offer.getId());
            }
        }
        LOGGER.trace("< resourceOffers(driver : {}, offers : {})", driver, protoToString(offers));
    }

    @Override
    public void offerRescinded(final SchedulerDriver driver, final OfferID offerId) {
        LOGGER.debug("offerRescinded(driver : {}, offerId : {})", driver, protoToString(offerId));
    }

    @Override
    public void statusUpdate(final SchedulerDriver driver, final TaskStatus status) {
        final Marker taskIdMarker = MarkerFactory.getMarker("taskId:" + status.getTaskId().getValue());
        LOGGER.debug(taskIdMarker, "> statusUpdate(driver : {}, status : {})", driver, protoToString(status));
        try {
            final ExecutorID executorId = status.getExecutorId();
            final TaskID taskId = status.getTaskId();
            final SlaveStatusDetails statusDetails;
            if (!status.getData().isEmpty()) {
                statusDetails = SlaveStatusDetails.parseFrom(status.getData());
            } else {
                statusDetails = SlaveStatusDetails.getDefaultInstance();
            }
            switch (status.getState()) {
                case TASK_STAGING:
                case TASK_STARTING:
                case TASK_RUNNING:
                    switch (statusDetails.getStatusDetailsType()) {
                        case NULL_DETAILS:
                            break;
                        case EXECUTOR_METADATA:
                            final ExecutorMetadata executorMetadata = statusDetails.getExecutorMetadata();
                            cassandraCluster.addExecutorMetadata(executorMetadata);
                            break;
                        case HEALTH_CHECK_DETAILS:
                            break;
                        case REPAIR_STATUS:
                            break;
                        case CLEANUP_STATUS:
                            break;
                        case SERVER_RUN_DETAILS:
                            break;
                        case ERROR_DETAILS:
                            break;
                    }
                    break;
                case TASK_FINISHED:
                case TASK_FAILED:
                case TASK_KILLED:
                case TASK_LOST:
                case TASK_ERROR:
                    if (status.getSource() == TaskStatus.Source.SOURCE_SLAVE && status.getReason() == TaskStatus.Reason.REASON_EXECUTOR_TERMINATED) {
                        // this code should really be handled by executorLost, but it can't due to the fact that
                        // executorLost will never be called.

                        // there is the possibility that the executorId we get in the task status is empty,
                        // so here we use the taskId to lookup the executorId based on the tasks we're tracking
                        // to try and have a more accurate value.
                        final Optional<String> opt = cassandraCluster.getExecutorIdForTask(taskId.getValue());
                        final ExecutorID executorIdForTask;
                        if (opt.isPresent()) {
                            executorIdForTask = executorId(opt.get());
                        } else {
                            executorIdForTask = executorId;
                        }
                        executorLost(driver, executorIdForTask, status.getSlaveId(), status.getState().ordinal());
                    } else {
                        // TODO trigger node restart on error/failed/lost state
                        cassandraCluster.removeTask(taskId.getValue());
                        cassandraCluster.removeExecutorMetadata(executorId.getValue());
                        switch (statusDetails.getStatusDetailsType()) {
                            case NULL_DETAILS:
                                break;
                            case EXECUTOR_METADATA:
                                break;
                            case SERVER_RUN_DETAILS:
                                break;
                            case ERROR_DETAILS:
                                LOGGER.error(taskIdMarker, protoToString(statusDetails.getSlaveErrorDetails()));
                                break;
                            case HEALTH_CHECK_DETAILS:
<<<<<<< HEAD
                                final HealthCheckDetails healthCheckDetails = statusDetails.getHealthCheckDetails();
                                cassandraCluster.recordHealthCheck(executorId.getValue(), healthCheckDetails);
=======
                                cassandraCluster.recordHealthCheck(executorId.getValue(), statusDetails.getCassandraNodeHealthCheckDetails());
                                break;
                            case REPAIR_STATUS:
                                cassandraCluster.recordRepairStatus(executorId.getValue(), statusDetails.getRepairStatus());
                                break;
                            case CLEANUP_STATUS:
                                // TODO implement
>>>>>>> 49f67ecf
                                break;
                        }
                    }
                    break;
            }
        } catch (InvalidProtocolBufferException e) {
            final String msg = "Error deserializing task status data to type: " + SlaveStatusDetails.class.getName();
            LOGGER.error(msg, e);
        }
        LOGGER.trace(taskIdMarker, "< statusUpdate(driver : {}, status : {})", driver, protoToString(status));
    }

    @Override
    public void frameworkMessage(final SchedulerDriver driver, final ExecutorID executorId, final SlaveID slaveId, final byte[] data) {
        LOGGER.debug("frameworkMessage(driver : {}, executorId : {}, slaveId : {}, data : {})", driver, protoToString(executorId), protoToString(slaveId), protoToString(data));
    }

    @Override
    public void disconnected(final SchedulerDriver driver) {
        LOGGER.debug("disconnected(driver : {})", driver);
        // TODO implement
    }

    @Override
    public void slaveLost(final SchedulerDriver driver, final SlaveID slaveId) {
        LOGGER.debug("slaveLost(driver : {}, slaveId : {})", driver, protoToString(slaveId));
        // TODO implement
    }

    @Override
    public void executorLost(final SchedulerDriver driver, final ExecutorID executorId, final SlaveID slaveId, final int status) {
        final Marker executorIdMarker = MarkerFactory.getMarker("executorId:" + executorId.getValue());
        // this method will never be called by mesos until MESOS-313 is fixed
        // https://issues.apache.org/jira/browse/MESOS-313
        LOGGER.debug(executorIdMarker, "executorLost(driver : {}, executorId : {}, slaveId : {}, status : {})", driver, protoToString(executorId), protoToString(slaveId), protoToString(status));
        cassandraCluster.removeExecutor(executorId.getValue());
    }

    @Override
    public void error(final SchedulerDriver driver, final String message) {
        LOGGER.debug("error(driver : {}, message : {})", driver, message);
    }

    // ---------------------------- Helper methods ---------------------------------------------------------------------

    /**
     * @return boolean representing if the the offer was used
     */
    private List<TaskInfo> evaluateOffer(@NotNull final Marker marker, @NotNull final Offer offer) {
        if (LOGGER.isDebugEnabled()) {
            LOGGER.debug(marker, "> evaluateOffer(driver : {}, offer : {})", protoToString(offer));
        }

        final List<TaskInfo> tasksToLaunch = newArrayList();

        final Optional<Tuple2<CassandraNodeExecutor, List<CassandraNodeTask>>> executorOption = cassandraCluster.getTasksForOffer(offer);
        if (executorOption.isPresent()) {
            final CassandraNodeExecutor executor = executorOption.get()._1;
            final List<CassandraNodeTask> tasksForOffer = executorOption.get()._2;
            for (final CassandraNodeTask cassandraNodeTask : tasksForOffer) {
                final ExecutorID executorId = executorId(executor.getExecutorId());
                final List<String> fullCommand = newArrayList(executor.getCommand());
                fullCommand.addAll(executor.getCommandArgsList());
                final ExecutorInfo info = executorInfo(
                    executorId,
                    executorId.getValue(),
                    executor.getSource(),
                    commandInfo(
                        JOIN_WITH_SPACE.join(fullCommand),
                        environmentFromTaskEnv(executor.getTaskEnv()),
                        newArrayList(from(executor.getResourceList()).transform(uriToCommandInfoUri))
                    ),
                    cpu(executor.getCpuCores()),
                    mem(executor.getMemMb()),
                    disk(executor.getDiskMb())
                );

                final TaskDetails taskDetails = cassandraNodeTask.getTaskDetails();

                final TaskID taskId = taskId(cassandraNodeTask.getTaskId());
                final List<Resource> resources = newArrayList(
                    cpu(cassandraNodeTask.getCpuCores()),
                    mem(cassandraNodeTask.getMemMb()),
                    disk(cassandraNodeTask.getDiskMb())
                );
                if (!cassandraNodeTask.getPortsList().isEmpty()) {
                    resources.add(ports(cassandraNodeTask.getPortsList()));
                }
                final TaskInfo task = TaskInfo.newBuilder()
                    .setName(taskId.getValue())
                    .setTaskId(taskId)
                    .setSlaveId(offer.getSlaveId())
                    .setData(ByteString.copyFrom(taskDetails.toByteArray()))
                    .addAllResources(resources)
                    .setExecutor(info)
                    .build();

                if (LOGGER.isDebugEnabled()) {
                    LOGGER.debug(marker, "Launching task {} in executor {}. Details = {}", taskDetails.getTaskType(), cassandraNodeTask.getExecutorId(), protoToString(task));
                }
                tasksToLaunch.add(task);
            }
        }

        if (LOGGER.isTraceEnabled()) {
            LOGGER.trace(marker, "< evaluateOffer(driver : {}, offer : {}) = {}", protoToString(offer), protoToString(tasksToLaunch));
        }
        return tasksToLaunch;
    }

    @NotNull
    private static Environment environmentFromTaskEnv(@NotNull final TaskEnv taskEnv) {
        final Environment.Builder builder = Environment.newBuilder();
        for (final TaskEnv.Entry entry : taskEnv.getVariablesList()) {
            builder.addVariables(
                Environment.Variable.newBuilder()
                    .setName(entry.getName())
                    .setValue(entry.getValue())
                    .build()
            );
        }
        return builder.build();
    }

}<|MERGE_RESOLUTION|>--- conflicted
+++ resolved
@@ -122,12 +122,6 @@
                             break;
                         case HEALTH_CHECK_DETAILS:
                             break;
-                        case REPAIR_STATUS:
-                            break;
-                        case CLEANUP_STATUS:
-                            break;
-                        case SERVER_RUN_DETAILS:
-                            break;
                         case ERROR_DETAILS:
                             break;
                     }
@@ -153,7 +147,6 @@
                         }
                         executorLost(driver, executorIdForTask, status.getSlaveId(), status.getState().ordinal());
                     } else {
-                        // TODO trigger node restart on error/failed/lost state
                         cassandraCluster.removeTask(taskId.getValue());
                         cassandraCluster.removeExecutorMetadata(executorId.getValue());
                         switch (statusDetails.getStatusDetailsType()) {
@@ -161,24 +154,12 @@
                                 break;
                             case EXECUTOR_METADATA:
                                 break;
-                            case SERVER_RUN_DETAILS:
-                                break;
                             case ERROR_DETAILS:
                                 LOGGER.error(taskIdMarker, protoToString(statusDetails.getSlaveErrorDetails()));
                                 break;
                             case HEALTH_CHECK_DETAILS:
-<<<<<<< HEAD
                                 final HealthCheckDetails healthCheckDetails = statusDetails.getHealthCheckDetails();
                                 cassandraCluster.recordHealthCheck(executorId.getValue(), healthCheckDetails);
-=======
-                                cassandraCluster.recordHealthCheck(executorId.getValue(), statusDetails.getCassandraNodeHealthCheckDetails());
-                                break;
-                            case REPAIR_STATUS:
-                                cassandraCluster.recordRepairStatus(executorId.getValue(), statusDetails.getRepairStatus());
-                                break;
-                            case CLEANUP_STATUS:
-                                // TODO implement
->>>>>>> 49f67ecf
                                 break;
                         }
                     }
